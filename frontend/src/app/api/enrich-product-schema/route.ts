import { NextResponse } from 'next/server';

export async function POST(request: Request) {
  const body = await request.json();
  const { url } = body;
<<<<<<< HEAD

  await new Promise(resolve => setTimeout(resolve, 1000));
  // For now, we ignore the url and always return the dummy data
  return NextResponse.json(enrichedProduct);
=======
  
  try {
    // Call the backend enrich-product-schema endpoint with your scrapeProductContext function
    const response = await fetch('http://localhost:8000/enrich-product-schema', {
      method: 'POST',
      headers: {
        'Content-Type': 'application/json',
      },
      body: JSON.stringify({ url }),
    });
    
    if (!response.ok) {
      throw new Error(`Backend error: ${response.status}`);
    }
    
    const data = await response.json();
    return NextResponse.json(data);
  } catch (error) {
    console.error('Error calling scraper:', error);
    return NextResponse.json(
      { error: 'Failed to scrape product data' },
      { status: 500 }
    );
  }
>>>>>>> 8c5d2450
} <|MERGE_RESOLUTION|>--- conflicted
+++ resolved
@@ -3,12 +3,6 @@
 export async function POST(request: Request) {
   const body = await request.json();
   const { url } = body;
-<<<<<<< HEAD
-
-  await new Promise(resolve => setTimeout(resolve, 1000));
-  // For now, we ignore the url and always return the dummy data
-  return NextResponse.json(enrichedProduct);
-=======
   
   try {
     // Call the backend enrich-product-schema endpoint with your scrapeProductContext function
@@ -33,5 +27,4 @@
       { status: 500 }
     );
   }
->>>>>>> 8c5d2450
 } 